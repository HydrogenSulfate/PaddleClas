# Copyright (c) 2021 PaddlePaddle Authors. All Rights Reserved.
#
# Licensed under the Apache License, Version 2.0 (the "License");
# you may not use this file except in compliance with the License.
# You may obtain a copy of the License at
#
#     http://www.apache.org/licenses/LICENSE-2.0
#
# Unless required by applicable law or agreed to in writing, software
# distributed under the License is distributed on an "AS IS" BASIS,
# WITHOUT WARRANTIES OR CONDITIONS OF ANY KIND, either express or implied.
# See the License for the specific language governing permissions and
# limitations under the License.
from __future__ import absolute_import
from __future__ import division
from __future__ import print_function
import time
import platform
import paddle

from ppcls.utils.misc import AverageMeter, AttrMeter
from ppcls.utils import logger


def classification_eval(engine, epoch_id=0):
    if hasattr(engine.eval_metric_func, "reset"):
        engine.eval_metric_func.reset()
    output_info = dict()
    time_info = {
        "batch_cost": AverageMeter(
            "batch_cost", '.5f', postfix=" s,"),
        "reader_cost": AverageMeter(
            "reader_cost", ".5f", postfix=" s,"),
    }
    print_batch_step = engine.config["Global"]["print_batch_step"]

    if engine.eval_metric_func is not None and "ATTRMetric" in engine.config[
            "Metric"]["Eval"][0]:
        output_info["attr"] = AttrMeter(threshold=0.5)

    metric_key = None
    tic = time.time()
    accum_samples = 0
    total_samples = len(
        engine.eval_dataloader.
        dataset) if not engine.use_dali else engine.eval_dataloader.size
    max_iter = len(engine.eval_dataloader) - 1 if platform.system(
    ) == "Windows" else len(engine.eval_dataloader)
    for iter_id, batch in enumerate(engine.eval_dataloader):
        if iter_id >= max_iter:
            break
        if iter_id == 5:
            for key in time_info:
                time_info[key].reset()
        if engine.use_dali:
            batch = [
                paddle.to_tensor(batch[0]['data']),
                paddle.to_tensor(batch[0]['label'])
            ]
        time_info["reader_cost"].update(time.time() - tic)
        batch_size = batch[0].shape[0]
        batch[0] = paddle.to_tensor(batch[0])
        if not engine.config["Global"].get("use_multilabel", False):
            batch[1] = batch[1].reshape([-1, 1]).astype("int64")

        # image input
        if engine.amp and engine.amp_eval:
            with paddle.amp.auto_cast(
                    custom_black_list={
                        "flatten_contiguous_range", "greater_than"
                    },
                    level=engine.amp_level):
                out = engine.model(batch[0])
        else:
            out = engine.model(batch[0])

        # just for DistributedBatchSampler issue: repeat sampling
        current_samples = batch_size * paddle.distributed.get_world_size()
        accum_samples += current_samples

        if isinstance(out, dict) and "Student" in out:
            out = out["Student"]
        if isinstance(out, dict) and "logits" in out:
            out = out["logits"]

        # gather Tensor when distributed
        if paddle.distributed.get_world_size() > 1:
            label_list = []

            paddle.distributed.all_gather(label_list, batch[1])
            labels = paddle.concat(label_list, 0)

            if isinstance(out, list):
                preds = []
                for x in out:
                    pred_list = []
                    paddle.distributed.all_gather(pred_list, x)
                    pred_x = paddle.concat(pred_list, 0)
                    preds.append(pred_x)
            else:
                pred_list = []
                paddle.distributed.all_gather(pred_list, out)
                preds = paddle.concat(pred_list, 0)

            if accum_samples > total_samples and not engine.use_dali:
                preds = preds[:total_samples + current_samples - accum_samples]
                labels = labels[:total_samples + current_samples -
                                accum_samples]
                current_samples = total_samples + current_samples - accum_samples
        else:
            labels = batch[1]
            preds = out

        # calc loss
        if engine.eval_loss_func is not None:
            if engine.amp and engine.amp_eval:
                with paddle.amp.auto_cast(
                        custom_black_list={
                            "flatten_contiguous_range", "greater_than"
                        },
                        level=engine.amp_level):
                    loss_dict = engine.eval_loss_func(preds, labels)
            else:
                loss_dict = engine.eval_loss_func(preds, labels)

            for key in loss_dict:
                if key not in output_info:
                    output_info[key] = AverageMeter(key, '7.5f')
                output_info[key].update(loss_dict[key].numpy()[0],
                                        current_samples)

        #  calc metric
        if engine.eval_metric_func is not None:
<<<<<<< HEAD
            if "ATTRMetric" in engine.config["Metric"]["Eval"][0]:
                metric_dict = engine.eval_metric_func(preds, labels)
                metric_key = "attr"
                output_info["attr"].update(metric_dict)
            else:
                metric_dict = engine.eval_metric_func(preds, labels)
                for key in metric_dict:
                    if metric_key is None:
                        metric_key = key
                    if key not in output_info:
                        output_info[key] = AverageMeter(key, '7.5f')
                    output_info[key].update(metric_dict[key].numpy()[0],
                                            current_samples)

=======
            engine.eval_metric_func(preds, labels)
>>>>>>> 821e5509
        time_info["batch_cost"].update(time.time() - tic)

        if iter_id % print_batch_step == 0:
            time_msg = "s, ".join([
                "{}: {:.5f}".format(key, time_info[key].avg)
                for key in time_info
            ])

            ips_msg = "ips: {:.5f} images/sec".format(
                batch_size / time_info["batch_cost"].avg)

<<<<<<< HEAD
            if "ATTRMetric" in engine.config["Metric"]["Eval"][0]:
                metric_msg = ""
            else:
                metric_msg = ", ".join([
                    "{}: {:.5f}".format(key, output_info[key].val)
                    for key in output_info
                ])
=======
            metric_msg = ", ".join([
                "{}: {:.5f}".format(key, output_info[key].val)
                for key in output_info
            ])
            metric_msg += ", {}".format(engine.eval_metric_func.avg_info)
>>>>>>> 821e5509
            logger.info("[Eval][Epoch {}][Iter: {}/{}]{}, {}, {}".format(
                epoch_id, iter_id,
                len(engine.eval_dataloader), metric_msg, time_msg, ips_msg))

        tic = time.time()
    if engine.use_dali:
        engine.eval_dataloader.reset()
<<<<<<< HEAD

    if "ATTRMetric" in engine.config["Metric"]["Eval"][0]:
        metric_msg = ", ".join([
            "evalres: ma: {:.5f} label_f1: {:.5f} label_pos_recall: {:.5f} label_neg_recall: {:.5f} instance_f1: {:.5f} instance_acc: {:.5f} instance_prec: {:.5f} instance_recall: {:.5f}".
            format(*output_info["attr"].res())
        ])
        logger.info("[Eval][Epoch {}][Avg]{}".format(epoch_id, metric_msg))

        # do not try to save best eval.model
        if engine.eval_metric_func is None:
            return -1
        # return 1st metric in the dict
        return output_info["attr"].res()[0]
    else:
        metric_msg = ", ".join([
            "{}: {:.5f}".format(key, output_info[key].avg)
            for key in output_info
        ])
        logger.info("[Eval][Epoch {}][Avg]{}".format(epoch_id, metric_msg))

        # do not try to save best eval.model
        if engine.eval_metric_func is None:
            return -1
        # return 1st metric in the dict
        return output_info[metric_key].avg
=======
    metric_msg = ", ".join([
        "{}: {:.5f}".format(key, output_info[key].avg) for key in output_info
    ])
    metric_msg += ", {}".format(engine.eval_metric_func.avg_info)
    logger.info("[Eval][Epoch {}][Avg]{}".format(epoch_id, metric_msg))

    # do not try to save best eval.model
    if engine.eval_metric_func is None:
        return -1
    # return 1st metric in the dict
    return engine.eval_metric_func.avg
>>>>>>> 821e5509
<|MERGE_RESOLUTION|>--- conflicted
+++ resolved
@@ -131,24 +131,7 @@
 
         #  calc metric
         if engine.eval_metric_func is not None:
-<<<<<<< HEAD
-            if "ATTRMetric" in engine.config["Metric"]["Eval"][0]:
-                metric_dict = engine.eval_metric_func(preds, labels)
-                metric_key = "attr"
-                output_info["attr"].update(metric_dict)
-            else:
-                metric_dict = engine.eval_metric_func(preds, labels)
-                for key in metric_dict:
-                    if metric_key is None:
-                        metric_key = key
-                    if key not in output_info:
-                        output_info[key] = AverageMeter(key, '7.5f')
-                    output_info[key].update(metric_dict[key].numpy()[0],
-                                            current_samples)
-
-=======
             engine.eval_metric_func(preds, labels)
->>>>>>> 821e5509
         time_info["batch_cost"].update(time.time() - tic)
 
         if iter_id % print_batch_step == 0:
@@ -160,7 +143,6 @@
             ips_msg = "ips: {:.5f} images/sec".format(
                 batch_size / time_info["batch_cost"].avg)
 
-<<<<<<< HEAD
             if "ATTRMetric" in engine.config["Metric"]["Eval"][0]:
                 metric_msg = ""
             else:
@@ -168,13 +150,7 @@
                     "{}: {:.5f}".format(key, output_info[key].val)
                     for key in output_info
                 ])
-=======
-            metric_msg = ", ".join([
-                "{}: {:.5f}".format(key, output_info[key].val)
-                for key in output_info
-            ])
-            metric_msg += ", {}".format(engine.eval_metric_func.avg_info)
->>>>>>> 821e5509
+                metric_msg += ", {}".format(engine.eval_metric_func.avg_info)
             logger.info("[Eval][Epoch {}][Iter: {}/{}]{}, {}, {}".format(
                 epoch_id, iter_id,
                 len(engine.eval_dataloader), metric_msg, time_msg, ips_msg))
@@ -182,7 +158,6 @@
         tic = time.time()
     if engine.use_dali:
         engine.eval_dataloader.reset()
-<<<<<<< HEAD
 
     if "ATTRMetric" in engine.config["Metric"]["Eval"][0]:
         metric_msg = ", ".join([
@@ -201,23 +176,11 @@
             "{}: {:.5f}".format(key, output_info[key].avg)
             for key in output_info
         ])
+        metric_msg += ", {}".format(engine.eval_metric_func.avg_info)
         logger.info("[Eval][Epoch {}][Avg]{}".format(epoch_id, metric_msg))
 
         # do not try to save best eval.model
         if engine.eval_metric_func is None:
             return -1
         # return 1st metric in the dict
-        return output_info[metric_key].avg
-=======
-    metric_msg = ", ".join([
-        "{}: {:.5f}".format(key, output_info[key].avg) for key in output_info
-    ])
-    metric_msg += ", {}".format(engine.eval_metric_func.avg_info)
-    logger.info("[Eval][Epoch {}][Avg]{}".format(epoch_id, metric_msg))
-
-    # do not try to save best eval.model
-    if engine.eval_metric_func is None:
-        return -1
-    # return 1st metric in the dict
-    return engine.eval_metric_func.avg
->>>>>>> 821e5509
+        return engine.eval_metric_func.avg