# Copyright (c) 2022 PaddlePaddle Authors. All Rights Reserved.
#
# Licensed under the Apache License, Version 2.0 (the "License");
# you may not use this file except in compliance with the License.
# You may obtain a copy of the License at
#
#     http://www.apache.org/licenses/LICENSE-2.0
#
# Unless required by applicable law or agreed to in writing, software
# distributed under the License is distributed on an "AS IS" BASIS,
# WITHOUT WARRANTIES OR CONDITIONS OF ANY KIND, either express or implied.
# See the License for the specific language governing permissions and
# limitations under the License.

from .visu_matplotlib import plot_mpl
from .visu_matplotlib import save_mpl
from .visu_trphysx import CylinderViz
from .visu_trphysx import LorenzViz
from .visu_trphysx import RosslerViz
from .visu_vtk import __save_vtk_raw
<<<<<<< HEAD
from .visu_vtk import save_npy
from .visu_vtk import save_vtk
=======
from .visu_matplotlib import save_mpl, plot_mpl
from .visu_trphysx import LorenzViz, CylinderViz, RosslerViz
>>>>>>> 87aa3b2c
<|MERGE_RESOLUTION|>--- conflicted
+++ resolved
@@ -17,11 +17,4 @@
 from .visu_trphysx import CylinderViz
 from .visu_trphysx import LorenzViz
 from .visu_trphysx import RosslerViz
-from .visu_vtk import __save_vtk_raw
-<<<<<<< HEAD
-from .visu_vtk import save_npy
-from .visu_vtk import save_vtk
-=======
-from .visu_matplotlib import save_mpl, plot_mpl
-from .visu_trphysx import LorenzViz, CylinderViz, RosslerViz
->>>>>>> 87aa3b2c
+from .visu_vtk import __save_vtk_raw