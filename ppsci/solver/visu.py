--- conflicted
+++ resolved
@@ -63,17 +63,8 @@
                 evaluator.add_target_expr(output_expr, output_key)
 
             # forward
-<<<<<<< HEAD
-            with solver._no_grad_context_manager():
-                if solver.use_amp:
-                    with amp.auto_cast(level=solver.amp_level):
-                        batch_output_dict = evaluator(batch_input_dict)
-                else:
-                    batch_output_dict = evaluator(batch_input_dict)
-=======
             with solver._autocast_context_manager():
                 batch_output_dict = evaluator(batch_input_dict)
->>>>>>> 99a2a80a
 
             # collect batch data
             for key, batch_input in batch_input_dict.items():
