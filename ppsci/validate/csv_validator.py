"""Copyright (c) 2023 PaddlePaddle Authors. All Rights Reserved.

Licensed under the Apache License, Version 2.0 (the "License");
you may not use this file except in compliance with the License.
You may obtain a copy of the License at

    http://www.apache.org/licenses/LICENSE-2.0

Unless required by applicable law or agreed to in writing, software
distributed under the License is distributed on an "AS IS" BASIS,
WITHOUT WARRANTIES OR CONDITIONS OF ANY KIND, either express or implied.
See the License for the specific language governing permissions and
limitations under the License.
"""

import numpy as np

from ppsci.data import dataset
from ppsci.utils import misc
from ppsci.validate import base


class CSVValidator(base.Validator):
    """Validator for csv file

    Args:
        file_path (str): CSV file path.
        input_keys (List[str]): Input keys in csv file, such as ["X:0", "X:1"].
        label_keys (List[str]): Label keys in csv file, such as ["U:0", "U:1"].
        alias_dict (Dict[str, str]): Alias name for input/label keys, such as
            {"X:0": "x", "X:1": "y", "U:0": "u", "U:1": "v"}.
        dataloader_cfg (Dict): Config of building a dataloader
        loss (LossBase): Loss functor.
        transforms (vision.Compose): Composed transforms.
        metric (Dict[str, Metric], optional): Named metric functors in dict.
            Defaults to None.
        name (str, optional): Name of validator. Defaults to None.
    """

    def __init__(
        self,
        file_path,
        input_keys,
        label_keys,
        alias_dict,
        dataloader_cfg,
        loss,
        transforms=None,
        metric=None,
        name=None,
    ):
<<<<<<< HEAD
        if not osp.exists(file_path):
            raise FileNotFoundError(f"file_path({file_path}) not exist.")

        # read data
        if file_path.endswith(".csv"):
            raw_data = self._load_csv_file(
                file_path,
                input_keys + label_keys,
                alias_dict,
            )
        elif file_path.endswith(".mat"):
            raw_data = self._load_mat_file(
                file_path,
                input_keys + label_keys,
                alias_dict,
            )
        else:
            raise NotImplementedError(f"file({file_path}) is not supported yet.")
=======
        # read data
        data_dict = misc.load_csv_file(csv_path, input_keys + label_keys, alias_dict)
        self.input_keys = [
            alias_dict[key] if key in alias_dict else key for key in input_keys
        ]
        self.output_keys = [
            alias_dict[key] if key in alias_dict else key for key in input_keys
        ]
>>>>>>> 862076b1

        input = {}
<<<<<<< HEAD
        for key in input_keys:
            if key in alias_dict:
                input[alias_dict[key]] = np.asarray(raw_data[key], "float32").reshape(
                    [-1, 1]
                )
            else:
                input[key] = np.asarray(raw_data[key], "float32").reshape([-1, 1])
        label = {}
        for key in label_keys:
            if key in alias_dict:
                label[alias_dict[key]] = np.asarray(raw_data[key], "float32").reshape(
                    [-1, 1]
                )
            else:
                label[key] = np.asarray(raw_data[key], "float32").reshape([-1, 1])

        self.input_keys = list(input.keys())
        self.output_keys = list(label.keys())
=======
        for key in self.input_keys:
            input[key] = data_dict[key]

        label = {}
        for key in self.output_keys:
            label[key] = data_dict[key]

>>>>>>> 862076b1
        self.label_expr = {key: (lambda d, k=key: d[k]) for key in self.output_keys}
        self.num_timestamp = 1

        weight = {key: np.ones_like(next(iter(label.values()))) for key in label}
        _dataset = getattr(dataset, dataloader_cfg["dataset"])(
            input, label, weight, transforms
        )

        super().__init__(_dataset, dataloader_cfg, loss, metric, name)

    def __str__(self):
        return ", ".join(
            [
                self.__class__.__name__,
                f"name = {self.name}",
                f"input_keys = {self.input_keys}",
                f"output_keys = {self.output_keys}",
                f"len(dataloader) = {len(self.data_loader.dataset)}",
                f"loss = {self.loss}",
                f"metric = {list(self.metric.keys())}",
            ]
        )<|MERGE_RESOLUTION|>--- conflicted
+++ resolved
@@ -49,57 +49,25 @@
         metric=None,
         name=None,
     ):
-<<<<<<< HEAD
-        if not osp.exists(file_path):
-            raise FileNotFoundError(f"file_path({file_path}) not exist.")
-
         # read data
         if file_path.endswith(".csv"):
-            raw_data = self._load_csv_file(
-                file_path,
-                input_keys + label_keys,
-                alias_dict,
+            data_dict = misc.load_csv_file(
+                file_path, input_keys + label_keys, alias_dict
             )
         elif file_path.endswith(".mat"):
-            raw_data = self._load_mat_file(
-                file_path,
-                input_keys + label_keys,
-                alias_dict,
+            data_dict = misc.load_mat_file(
+                file_path, input_keys + label_keys, alias_dict
             )
         else:
             raise NotImplementedError(f"file({file_path}) is not supported yet.")
-=======
-        # read data
-        data_dict = misc.load_csv_file(csv_path, input_keys + label_keys, alias_dict)
         self.input_keys = [
             alias_dict[key] if key in alias_dict else key for key in input_keys
         ]
         self.output_keys = [
             alias_dict[key] if key in alias_dict else key for key in input_keys
         ]
->>>>>>> 862076b1
 
         input = {}
-<<<<<<< HEAD
-        for key in input_keys:
-            if key in alias_dict:
-                input[alias_dict[key]] = np.asarray(raw_data[key], "float32").reshape(
-                    [-1, 1]
-                )
-            else:
-                input[key] = np.asarray(raw_data[key], "float32").reshape([-1, 1])
-        label = {}
-        for key in label_keys:
-            if key in alias_dict:
-                label[alias_dict[key]] = np.asarray(raw_data[key], "float32").reshape(
-                    [-1, 1]
-                )
-            else:
-                label[key] = np.asarray(raw_data[key], "float32").reshape([-1, 1])
-
-        self.input_keys = list(input.keys())
-        self.output_keys = list(label.keys())
-=======
         for key in self.input_keys:
             input[key] = data_dict[key]
 
@@ -107,7 +75,6 @@
         for key in self.output_keys:
             label[key] = data_dict[key]
 
->>>>>>> 862076b1
         self.label_expr = {key: (lambda d, k=key: d[k]) for key in self.output_keys}
         self.num_timestamp = 1
 
