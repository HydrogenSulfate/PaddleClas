# Copyright (c) 2023 PaddlePaddle Authors. All Rights Reserved.
#
# Licensed under the Apache License, Version 2.0 (the "License");
# you may not use this file except in compliance with the License.
# You may obtain a copy of the License at
#
# http://www.apache.org/licenses/LICENSE-2.0
#
# Unless required by applicable law or agreed to in writing, software
# distributed under the License is distributed on an "AS IS" BASIS,
# WITHOUT WARRANTIES OR CONDITIONS OF ANY KIND, either express or implied.
# See the License for the specific language governing permissions and
# limitations under the License.

# Project information
site_name: PaddleScience Docs
site_description: An out-of-the-box open source library for scientific computing based on deep learning.
site_author: PaddlePaddle
site_url: "https://github.com/PaddlePaddle/PaddleScience"
strict: false

# Repository
repo_name: PaddleScience
repo_url: "https://github.com/PaddlePaddle/PaddleScience"

# Copyright
copyright: Copyright &copy; 2022 - 2023 PaddlePaddle

# Page tree
nav:
  - 安装使用: index.md
  - 经典案例:
      - PINNs:
<<<<<<< HEAD
        - ViV: zh/examples/viv.md
=======
        - LDC2D_steady: zh/examples/ldc2d_steady.md
>>>>>>> 70c9d22f
        - LDC2D_unsteady: zh/examples/ldc2d_unsteady.md
        - Cylinder2D_unsteady: zh/examples/cylinder2d_unsteady.md
      - 数据驱动:
        - Lorenz_transform_physx: zh/examples/lorenz.md
        - Rossler_transform_physx: zh/examples/rossler.md
        - Cylinder2D_unsteady_transform_physx: zh/examples/cylinder2d_unsteady_transformer_physx.md
  - API文档:
      - ppsci.arch: zh/api/arch.md
      - ppsci.autodiff: zh/api/autodiff.md
      - ppsci.constraint: zh/api/constraint.md
      - ppsci.data:
          - ppsci.data.dataset: zh/api/data/dataset.md
          - ppsci.data.transform: zh/api/data/process/transform.md
          - ppsci.data.batch_transform: zh/api/data/process/batch_transform.md
      - ppsci.equation: zh/api/equation.md
      - ppsci.geometry: zh/api/geometry.md
      - ppsci.loss: zh/api/loss.md
      - ppsci.metric: zh/api/metric.md
      - ppsci.optimizer:
          - ppsci.optimizer.optimizer: zh/api/optimizer.md
          - ppsci.optimizer.lr_scheduler: zh/api/lr_scheduler.md
      - ppsci.solver: zh/api/solver.md
      - ppsci.utils: zh/api/utils.md
      - ppsci.validate: zh/api/validate.md
      - ppsci.visualize: zh/api/visualize.md
  - 技术稿件: zh/technical_doc.md
  - 共创计划: zh/cooperation.md
  - 实训社区: https://aistudio.baidu.com/aistudio/projectoverview/public?topic=15
  - 旧版文档: https://paddlescience.paddlepaddle.org.cn/index.html

# Configuration
theme:
  name: material
  font:
    code: Roboto Mono
    text: Noto Serif SC
  logo: ./images/icons/paddle.png
  favicon: ./images/icons/favcion.png
  language: "zh"
  features:
    - navigation.tabs
    - navigation.tabs.sticky
    - navigation.tracking
    - navigation.sections
    - navigation.prune
    - navigation.top
    - navigation.expand
    - content.code.copy
    - content.code.select
    - content.code.annotate
  palette:
    # Palette toggle for light mode
    - scheme: default
      toggle:
        icon: material/brightness-7
        name: Switch to dark mode

    # Palette toggle for dark mode
    - scheme: slate
      toggle:
        icon: material/brightness-4
        name: Switch to light mode

# Plugins
plugins:
  - include-markdown
  - search
  - glightbox
  - mkdocstrings:
      handlers:
        python:
          paths: [./ppsci]

# Extensions
markdown_extensions:
  - pymdownx.highlight:
      anchor_linenums: true
      line_spans: __span
      pygments_lang_class: true
      linenums: true
  - pymdownx.snippets:
      dedent_subsections: true
  - pymdownx.arithmatex:
      generic: true
  - toc:
      permalink: ⚓︎
  - pymdownx.inlinehilite
  - pymdownx.superfences
  - admonition
  - pymdownx.details
  - attr_list
  - md_in_html

# Extra javascripts
extra_javascript:
  - javascripts/bd_statistics.js
  - javascripts/mathjax.js
  - https://polyfill.io/v3/polyfill.min.js?features=es6
  - https://cdn.jsdelivr.net/npm/mathjax@3/es5/tex-mml-chtml.js

# Extra css
extra_css:
  - stylesheets/extra.css
  - stylesheets/monokai.css

# Extra
extra:
  alternate:
    - name: 简体中文
      link: /zh/
      lang: zh
    - name: English
      link: /en/
      lang: en<|MERGE_RESOLUTION|>--- conflicted
+++ resolved
@@ -31,11 +31,8 @@
   - 安装使用: index.md
   - 经典案例:
       - PINNs:
-<<<<<<< HEAD
         - ViV: zh/examples/viv.md
-=======
         - LDC2D_steady: zh/examples/ldc2d_steady.md
->>>>>>> 70c9d22f
         - LDC2D_unsteady: zh/examples/ldc2d_unsteady.md
         - Cylinder2D_unsteady: zh/examples/cylinder2d_unsteady.md
       - 数据驱动:
