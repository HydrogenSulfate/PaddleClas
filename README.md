--- conflicted
+++ resolved
@@ -53,14 +53,9 @@
     - [骨干网络和预训练模型库](./docs/zh_CN/ImageNet_models_cn.md)
     - [主体检测](./docs/zh_CN/application/mainbody_detection.md)
     - 图像分类
-<<<<<<< HEAD
-        - [Cifar100分类任务](./docs/zh_CN/tutorials/quick_start_professional.md)
-    - 特征学习
-=======
         - [ImageNet分类任务](./docs/zh_CN/tutorials/quick_start_professional.md)
     - [特征学习](./docs/zh_CN/application/feature_learning.md)
         - [特征学习](./docs/zh_CN/application/feature_learning.md)
->>>>>>> 3579f5a6
         - [商品识别](./docs/zh_CN/application/product_recognition.md)
         - [车辆识别](./docs/zh_CN/application/vehicle_recognition.md)
         - [logo识别](./docs/zh_CN/application/logo_recognition.md)
@@ -68,18 +63,11 @@
     - [向量检索](./deploy/vector_search/README.md)
 - 模型训练/评估
     - [图像分类任务](./docs/zh_CN/tutorials/getting_started.md)
-<<<<<<< HEAD
-    - [特征学习任务](./docs/zh_CN/application/feature_learning.md)
-- 预测引擎推理
-    - [基于Python预测引擎预测推理](./docs/zh_CN/tutorials/getting_started.md#4-使用inference模型进行模型推理)
-    - [基于C++预测引擎预测推理（当前只支持图像分类任务，图像识别更新中）](./deploy/cpp_infer/readme.md)
+    - [特征学习任务](./docs/zh_CN/tutorials/getting_started_retrieval.md)
+- 模型预测
+    - [基于Python预测引擎预测推理](./docs/zh_CN/inference.md)
+    - [基于C++预测引擎预测推理](./deploy/cpp/readme.md)(当前只支持图像分类任务，图像识别更新中)
 - 模型部署（当前只支持图像分类任务，图像识别更新中）
-=======
-    - [特征学习任务](./docs/zh_CN/tutorials/getting_started_retrieval.md)
-- 模型预测（当前只支持图像分类任务，图像识别更新中）
-    - [基于Python预测引擎预测推理](./docs/zh_CN/tutorials/getting_started.md)
-    - [基于C++预测引擎预测推理](./deploy/cpp_infer/readme.md)
->>>>>>> 3579f5a6
     - [服务化部署](./deploy/hubserving/readme.md)
     - [端侧部署](./deploy/lite/readme.md)
     - [whl包预测](./docs/zh_CN/whl.md)
